use fuser::{mount2, MountOption};
use remotefs::api::client::RemoteClient;
use remotefs::config::settings::Config;
use remotefs::fs::operations::RemoteFileSystem;
use std::path::PathBuf;

#[tokio::main]
async fn main() {
    println!("🚀 Avvio RemoteFS...");

    // Configurazione
    let config = Config {
<<<<<<< HEAD
        server_url: "http://localhost".to_string(),
        port: 8080,
=======
        server_url: "https://bifrost.oberon-server.it".to_string(),
        port: 443,
>>>>>>> e01e9b88
        mount_point: PathBuf::from("/tmp/remotefs_mount32"),
        api_key: None,
        username: None,
        password: None,
        timeout: std::time::Duration::from_secs(60),
    };

    ////////////
    
    let client = RemoteClient::new(&config);
    client.user_registration("provarust").await.expect("Registrazione fallita");

    ////////////


    println!("📡 Server: {}", config.server_full_url());
    println!("📁 Mount point: {:?}", config.mount_point);

    // ✅ LOGICA SEMPLIFICATA SECONDO LE TUE SPECIFICHE
    prepare_mount_point(&config.mount_point);

    // ✅ FILESYSTEM E MOUNT
    let filesystem = RemoteFileSystem::new(RemoteClient::new(&config));
    println!("✅ Filesystem inizializzato");

    let options = [
        MountOption::RW,
        MountOption::FSName("remotefs".to_string()),
        MountOption::DefaultPermissions,
    ];

    println!("🔧 Montaggio filesystem...");
    println!("📋 Per testare: ls {:?}", config.mount_point);
    println!("🛑 Premi Ctrl+C per terminare");

    // ✅ MOUNT DIRETTO CON spawn_blocking
    let mount_point_clone = config.mount_point.clone();
    
    let mount_task = tokio::task::spawn_blocking(move || {
        println!("📡 Avvio mount2 in spawn_blocking...");
        mount2(filesystem, &mount_point_clone, &options)
    });

    // ✅ ATTENDI RISULTATO
    match mount_task.await {
        Ok(Ok(())) => println!("✅ Mount terminato"),
        Ok(Err(e)) => eprintln!("❌ Errore mount: {}", e),
        Err(e) => eprintln!("❌ Errore task: {}", e),
    }
}

fn prepare_mount_point(mount_point: &PathBuf) {
    println!("🔍 Preparazione mount point: {:?}", mount_point);
    
    // Estrai directory padre e nome directory
    let parent_dir = mount_point.parent().unwrap_or(std::path::Path::new("/"));
    let dir_name = mount_point.file_name()
        .and_then(|name| name.to_str())
        .unwrap_or("unknown");
    
    println!("📁 Directory padre: {:?}", parent_dir);
    println!("📁 Nome directory: {}", dir_name);
    
    // Verifica se la directory padre esiste
    if !parent_dir.exists() {
        eprintln!("❌ Directory padre non esiste: {:?}", parent_dir);
        std::process::exit(1);
    }
    
    // Controlla se il mount point è contenuto nella directory padre
    let mount_point_exists = check_if_mount_point_exists_in_parent(parent_dir, dir_name);
    
    if mount_point_exists {
        println!("📁 Mount point trovato nella directory padre");
        
        // Unmount + rimozione
        println!("🔄 Eseguo umount -l {:?}", mount_point);
        let _ = std::process::Command::new("umount")
            .arg(mount_point)
            .output();
        
        println!("🗑️ Eseguo rmdir {:?}", mount_point);
        let _ = std::process::Command::new("rmdir")
            .arg(mount_point)
            .output();
        
        /*
        // ✅ FORZA INVALIDAZIONE CACHE DIRECTORY PADRE
        println!("🧹 Forza invalidazione cache directory padre...");
        invalidate_directory_cache(parent_dir);
        */
        // Attendi stabilizzazione più lunga
        std::thread::sleep(std::time::Duration::from_millis(1000));
    } else {
        println!("📁 Mount point non trovato nella directory padre");
    }
    
    // Crea directory mount
    println!("📁 Creo directory mount: {:?}", mount_point);
    match std::fs::create_dir_all(mount_point) {
        Ok(_) => {
            println!("✅ Directory mount creata");
            
            // ✅ FORZA INVALIDAZIONE CACHE DOPO CREAZIONE
            invalidate_directory_cache(parent_dir);
        }
        Err(e) => {
            eprintln!("❌ Errore creazione directory: {}", e);
            std::process::exit(1);
        }
    }
}

// ✅ FUNZIONE PER INVALIDARE CACHE DIRECTORY
fn invalidate_directory_cache(dir_path: &std::path::Path) {
    println!("🧹 Invalidazione cache per: {:?}", dir_path);
    
    // Metodo 1: sync per forzare flush filesystem
    let _ = std::process::Command::new("sync").output();
    
    // Metodo 2: touch directory per aggiornare timestamp
    let _ = std::process::Command::new("touch")
        .arg(dir_path)
        .output();
    
    // Metodo 3: ls directory per forzare refresh cache
    let _ = std::process::Command::new("ls")
        .arg("-la")
        .arg(dir_path)
        .output();
    
    // Metodo 4: drop cache VFS (richiede root, ma proviamo)
    let _ = std::process::Command::new("sh")
        .arg("-c")
        .arg("echo 2 > /proc/sys/vm/drop_caches 2>/dev/null || true")
        .output();
    
    println!("✅ Cache invalidation completata");
}
// ✅ VERIFICA ESISTENZA NELLA DIRECTORY PADRE
fn check_if_mount_point_exists_in_parent(parent_dir: &std::path::Path, dir_name: &str) -> bool {
    println!("🔍 Cerco '{}' in {:?}", dir_name, parent_dir);
    
    // Metodo 1: Lettura directory normale
    match std::fs::read_dir(parent_dir) {
        Ok(entries) => {
            for entry in entries.flatten() {
                if let Some(entry_name) = entry.file_name().to_str() {
                    if entry_name == dir_name {
                        println!("  ✅ Trovato '{}' tramite read_dir", dir_name);
                        return true;
                    }
                }
            }
            println!("  ❌ Non trovato '{}' tramite read_dir", dir_name);
        }
        Err(e) => {
            println!("  ⚠️ Errore read_dir: {}", e);
        }
    }
    
    // Metodo 2: Comando ls come fallback
    match std::process::Command::new("ls")
        .arg("-1")  // Una colonna
        .arg(parent_dir)
        .output()
    {
        Ok(output) if output.status.success() => {
            let ls_output = String::from_utf8_lossy(&output.stdout);
            for line in ls_output.lines() {
                if line.trim() == dir_name {
                    println!("  ✅ Trovato '{}' tramite ls", dir_name);
                    return true;
                }
            }
            println!("  ❌ Non trovato '{}' tramite ls", dir_name);
        }
        Ok(output) => {
            println!("  ⚠️ ls fallito: {}", String::from_utf8_lossy(&output.stderr));
        }
        Err(e) => {
            println!("  ⚠️ Errore comando ls: {}", e);
        }
    }
    
    // Metodo 3: Test diretto del path
    let full_path = parent_dir.join(dir_name);
    if full_path.exists() {
        println!("  ✅ Trovato '{}' tramite path exists", dir_name);
        return true;
    }
    
    println!("  ❌ '{}' non trovato con nessun metodo", dir_name);
    false
}<|MERGE_RESOLUTION|>--- conflicted
+++ resolved
@@ -1,214 +1,30 @@
-use fuser::{mount2, MountOption};
-use remotefs::api::client::RemoteClient;
-use remotefs::config::settings::Config;
-use remotefs::fs::operations::RemoteFileSystem;
-use std::path::PathBuf;
+use clap::{Parser, Subcommand};
+mod commands;
+
+#[derive(Parser)]
+#[command(name = "bifrost")]
+#[command(about = "A remote filesystem", long_about = None)] // TODO:
+struct Cli {
+    #[command(subcommand)]
+    command: Commands,
+}
+
+#[derive(Subcommand)]
+enum Commands {
+    Register,
+    Start,
+}
 
 #[tokio::main]
 async fn main() {
-    println!("🚀 Avvio RemoteFS...");
+    let cli = Cli::parse();
 
-    // Configurazione
-    let config = Config {
-<<<<<<< HEAD
-        server_url: "http://localhost".to_string(),
-        port: 8080,
-=======
-        server_url: "https://bifrost.oberon-server.it".to_string(),
-        port: 443,
->>>>>>> e01e9b88
-        mount_point: PathBuf::from("/tmp/remotefs_mount32"),
-        api_key: None,
-        username: None,
-        password: None,
-        timeout: std::time::Duration::from_secs(60),
-    };
-
-    ////////////
-    
-    let client = RemoteClient::new(&config);
-    client.user_registration("provarust").await.expect("Registrazione fallita");
-
-    ////////////
-
-
-    println!("📡 Server: {}", config.server_full_url());
-    println!("📁 Mount point: {:?}", config.mount_point);
-
-    // ✅ LOGICA SEMPLIFICATA SECONDO LE TUE SPECIFICHE
-    prepare_mount_point(&config.mount_point);
-
-    // ✅ FILESYSTEM E MOUNT
-    let filesystem = RemoteFileSystem::new(RemoteClient::new(&config));
-    println!("✅ Filesystem inizializzato");
-
-    let options = [
-        MountOption::RW,
-        MountOption::FSName("remotefs".to_string()),
-        MountOption::DefaultPermissions,
-    ];
-
-    println!("🔧 Montaggio filesystem...");
-    println!("📋 Per testare: ls {:?}", config.mount_point);
-    println!("🛑 Premi Ctrl+C per terminare");
-
-    // ✅ MOUNT DIRETTO CON spawn_blocking
-    let mount_point_clone = config.mount_point.clone();
-    
-    let mount_task = tokio::task::spawn_blocking(move || {
-        println!("📡 Avvio mount2 in spawn_blocking...");
-        mount2(filesystem, &mount_point_clone, &options)
-    });
-
-    // ✅ ATTENDI RISULTATO
-    match mount_task.await {
-        Ok(Ok(())) => println!("✅ Mount terminato"),
-        Ok(Err(e)) => eprintln!("❌ Errore mount: {}", e),
-        Err(e) => eprintln!("❌ Errore task: {}", e),
-    }
-}
-
-fn prepare_mount_point(mount_point: &PathBuf) {
-    println!("🔍 Preparazione mount point: {:?}", mount_point);
-    
-    // Estrai directory padre e nome directory
-    let parent_dir = mount_point.parent().unwrap_or(std::path::Path::new("/"));
-    let dir_name = mount_point.file_name()
-        .and_then(|name| name.to_str())
-        .unwrap_or("unknown");
-    
-    println!("📁 Directory padre: {:?}", parent_dir);
-    println!("📁 Nome directory: {}", dir_name);
-    
-    // Verifica se la directory padre esiste
-    if !parent_dir.exists() {
-        eprintln!("❌ Directory padre non esiste: {:?}", parent_dir);
-        std::process::exit(1);
-    }
-    
-    // Controlla se il mount point è contenuto nella directory padre
-    let mount_point_exists = check_if_mount_point_exists_in_parent(parent_dir, dir_name);
-    
-    if mount_point_exists {
-        println!("📁 Mount point trovato nella directory padre");
-        
-        // Unmount + rimozione
-        println!("🔄 Eseguo umount -l {:?}", mount_point);
-        let _ = std::process::Command::new("umount")
-            .arg(mount_point)
-            .output();
-        
-        println!("🗑️ Eseguo rmdir {:?}", mount_point);
-        let _ = std::process::Command::new("rmdir")
-            .arg(mount_point)
-            .output();
-        
-        /*
-        // ✅ FORZA INVALIDAZIONE CACHE DIRECTORY PADRE
-        println!("🧹 Forza invalidazione cache directory padre...");
-        invalidate_directory_cache(parent_dir);
-        */
-        // Attendi stabilizzazione più lunga
-        std::thread::sleep(std::time::Duration::from_millis(1000));
-    } else {
-        println!("📁 Mount point non trovato nella directory padre");
-    }
-    
-    // Crea directory mount
-    println!("📁 Creo directory mount: {:?}", mount_point);
-    match std::fs::create_dir_all(mount_point) {
-        Ok(_) => {
-            println!("✅ Directory mount creata");
-            
-            // ✅ FORZA INVALIDAZIONE CACHE DOPO CREAZIONE
-            invalidate_directory_cache(parent_dir);
+    match cli.command {
+        Commands::Register => {
+            commands::register::run().await;
         }
-        Err(e) => {
-            eprintln!("❌ Errore creazione directory: {}", e);
-            std::process::exit(1);
+        Commands::Start => {
+            commands::start::run().await;
         }
     }
-}
-
-// ✅ FUNZIONE PER INVALIDARE CACHE DIRECTORY
-fn invalidate_directory_cache(dir_path: &std::path::Path) {
-    println!("🧹 Invalidazione cache per: {:?}", dir_path);
-    
-    // Metodo 1: sync per forzare flush filesystem
-    let _ = std::process::Command::new("sync").output();
-    
-    // Metodo 2: touch directory per aggiornare timestamp
-    let _ = std::process::Command::new("touch")
-        .arg(dir_path)
-        .output();
-    
-    // Metodo 3: ls directory per forzare refresh cache
-    let _ = std::process::Command::new("ls")
-        .arg("-la")
-        .arg(dir_path)
-        .output();
-    
-    // Metodo 4: drop cache VFS (richiede root, ma proviamo)
-    let _ = std::process::Command::new("sh")
-        .arg("-c")
-        .arg("echo 2 > /proc/sys/vm/drop_caches 2>/dev/null || true")
-        .output();
-    
-    println!("✅ Cache invalidation completata");
-}
-// ✅ VERIFICA ESISTENZA NELLA DIRECTORY PADRE
-fn check_if_mount_point_exists_in_parent(parent_dir: &std::path::Path, dir_name: &str) -> bool {
-    println!("🔍 Cerco '{}' in {:?}", dir_name, parent_dir);
-    
-    // Metodo 1: Lettura directory normale
-    match std::fs::read_dir(parent_dir) {
-        Ok(entries) => {
-            for entry in entries.flatten() {
-                if let Some(entry_name) = entry.file_name().to_str() {
-                    if entry_name == dir_name {
-                        println!("  ✅ Trovato '{}' tramite read_dir", dir_name);
-                        return true;
-                    }
-                }
-            }
-            println!("  ❌ Non trovato '{}' tramite read_dir", dir_name);
-        }
-        Err(e) => {
-            println!("  ⚠️ Errore read_dir: {}", e);
-        }
-    }
-    
-    // Metodo 2: Comando ls come fallback
-    match std::process::Command::new("ls")
-        .arg("-1")  // Una colonna
-        .arg(parent_dir)
-        .output()
-    {
-        Ok(output) if output.status.success() => {
-            let ls_output = String::from_utf8_lossy(&output.stdout);
-            for line in ls_output.lines() {
-                if line.trim() == dir_name {
-                    println!("  ✅ Trovato '{}' tramite ls", dir_name);
-                    return true;
-                }
-            }
-            println!("  ❌ Non trovato '{}' tramite ls", dir_name);
-        }
-        Ok(output) => {
-            println!("  ⚠️ ls fallito: {}", String::from_utf8_lossy(&output.stderr));
-        }
-        Err(e) => {
-            println!("  ⚠️ Errore comando ls: {}", e);
-        }
-    }
-    
-    // Metodo 3: Test diretto del path
-    let full_path = parent_dir.join(dir_name);
-    if full_path.exists() {
-        println!("  ✅ Trovato '{}' tramite path exists", dir_name);
-        return true;
-    }
-    
-    println!("  ❌ '{}' non trovato con nessun metodo", dir_name);
-    false
 }